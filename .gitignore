--- conflicted
+++ resolved
@@ -17,11 +17,8 @@
 
 # Dependency directories (remove the comment below to include it)
 # vendor/
-<<<<<<< HEAD
 *.idea
-=======
 
 # direnv config, this may be different for other people so it's probably safer
 # to make this nonspecific.
-.envrc
->>>>>>> cd077427
+.envrc